--- conflicted
+++ resolved
@@ -15,11 +15,8 @@
 tqdm = "^4.66.1"
 numpy = "^1.25.2"
 mido = "^1.3.0"
-<<<<<<< HEAD
 tokenizers = "^0.13.3"
-=======
 click = "^8.1.7"
->>>>>>> f88c9afc
 
 [tool.poetry.group.dev.dependencies]
 black = "^23.7.0"
