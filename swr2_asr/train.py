--- conflicted
+++ resolved
@@ -1,5 +1,4 @@
 """Training script for the ASR model."""
-import os
 from AudioLoader.speech.mls import MultilingualLibriSpeech
 import click
 import torch
@@ -11,12 +10,6 @@
 from .loss_scores import cer, wer
 
 
-<<<<<<< HEAD
-def main() -> None:
-    """Main function."""
-    dataset = MultilingualLibriSpeech(
-        "data", "mls_polish_opus", split="train", download=(not os.path.isdir("data"))
-=======
 class TextTransform:
     """Maps characters to integers and vice versa"""
 
@@ -72,20 +65,20 @@
         self.char_map = {}
         self.index_map = {}
         for line in char_map_str.strip().split("\n"):
-            ch, index = line.split()
-            self.char_map[ch] = int(index)
-            self.index_map[int(index)] = ch
+            char, index = line.split()
+            self.char_map[char] = int(index)
+            self.index_map[int(index)] = char
         self.index_map[1] = " "
 
     def text_to_int(self, text):
         """Use a character map and convert text to an integer sequence"""
         int_sequence = []
-        for c in text:
-            if c == " ":
-                ch = self.char_map["<SPACE>"]
+        for char in text:
+            if char == " ":
+                mapped_char = self.char_map["<SPACE>"]
             else:
-                ch = self.char_map[c]
-            int_sequence.append(ch)
+                mapped_char = self.char_map[char]
+            int_sequence.append(mapped_char)
         return int_sequence
 
     def int_to_text(self, labels):
@@ -113,15 +106,15 @@
     labels = []
     input_lengths = []
     label_lengths = []
-    for x in data:
+    for sample in data:
         if data_type == "train":
-            spec = train_audio_transforms(x["waveform"]).squeeze(0).transpose(0, 1)
+            spec = train_audio_transforms(sample["waveform"]).squeeze(0).transpose(0, 1)
         elif data_type == "valid":
-            spec = valid_audio_transforms(x["waveform"]).squeeze(0).transpose(0, 1)
+            spec = valid_audio_transforms(sample["waveform"]).squeeze(0).transpose(0, 1)
         else:
             raise ValueError("data_type should be train or valid")
         spectrograms.append(spec)
-        label = torch.Tensor(text_transform.text_to_int(x["utterance"].lower()))
+        label = torch.Tensor(text_transform.text_to_int(sample["utterance"].lower()))
         labels.append(label)
         input_lengths.append(spec.shape[0] // 2)
         label_lengths.append(len(label))
@@ -136,11 +129,11 @@
     return spectrograms, labels, input_lengths, label_lengths
 
 
-def GreedyDecoder(
+def greedy_decoder(
     output, labels, label_lengths, blank_label=28, collapse_repeated=True
 ):
     """Greedily decode a sequence."""
-    arg_maxes = torch.argmax(output, dim=2)
+    arg_maxes = torch.argmax(output, dim=2)  # pylint: disable=no-member
     decodes = []
     targets = []
     for i, args in enumerate(arg_maxes):
@@ -164,11 +157,11 @@
         super(CNNLayerNorm, self).__init__()
         self.layer_norm = nn.LayerNorm(n_feats)
 
-    def forward(self, x):
+    def forward(self, data):
         """x (batch, channel, feature, time)"""
-        x = x.transpose(2, 3).contiguous()  # (batch, channel, time, feature)
-        x = self.layer_norm(x)
-        return x.transpose(2, 3).contiguous()  # (batch, channel, feature, time)
+        data = data.transpose(2, 3).contiguous()  # (batch, channel, time, feature)
+        data = self.layer_norm(data)
+        return data.transpose(2, 3).contiguous()  # (batch, channel, feature, time)
 
 
 class ResidualCNN(nn.Module):
@@ -200,18 +193,19 @@
         self.layer_norm1 = CNNLayerNorm(n_feats)
         self.layer_norm2 = CNNLayerNorm(n_feats)
 
-    def forward(self, x):
-        residual = x  # (batch, channel, feature, time)
-        x = self.layer_norm1(x)
-        x = F.gelu(x)
-        x = self.dropout1(x)
-        x = self.cnn1(x)
-        x = self.layer_norm2(x)
-        x = F.gelu(x)
-        x = self.dropout2(x)
-        x = self.cnn2(x)
-        x += residual
-        return x  # (batch, channel, feature, time)
+    def forward(self, data):
+        """x (batch, channel, feature, time)"""
+        residual = data  # (batch, channel, feature, time)
+        data = self.layer_norm1(data)
+        data = F.gelu(data)
+        data = self.dropout1(data)
+        data = self.cnn1(data)
+        data = self.layer_norm2(data)
+        data = F.gelu(data)
+        data = self.dropout2(data)
+        data = self.cnn2(data)
+        data += residual
+        return data  # (batch, channel, feature, time)
 
 
 class BidirectionalGRU(nn.Module):
@@ -226,7 +220,7 @@
     ):
         super(BidirectionalGRU, self).__init__()
 
-        self.BiGRU = nn.GRU(
+        self.bi_gru = nn.GRU(
             input_size=rnn_dim,
             hidden_size=hidden_size,
             num_layers=1,
@@ -236,15 +230,18 @@
         self.layer_norm = nn.LayerNorm(rnn_dim)
         self.dropout = nn.Dropout(dropout)
 
-    def forward(self, x):
-        x = self.layer_norm(x)
-        x = F.gelu(x)
-        x = self.dropout(x)
-        x, _ = self.BiGRU(x)
-        return x
+    def forward(self, data):
+        """data (batch, time, feature)"""
+        data = self.layer_norm(data)
+        data = F.gelu(data)
+        data = self.dropout(data)
+        data, _ = self.bi_gru(data)
+        return data
 
 
 class SpeechRecognitionModel(nn.Module):
+    """Speech Recognition Model Inspired by DeepSpeech 2"""
+
     def __init__(
         self,
         n_cnn_layers: int,
@@ -286,16 +283,19 @@
             nn.Linear(rnn_dim, n_class),
         )
 
-    def forward(self, x):
-        x = self.cnn(x)
-        x = self.rescnn_layers(x)
-        sizes = x.size()
-        x = x.view(sizes[0], sizes[1] * sizes[2], sizes[3])  # (batch, feature, time)
-        x = x.transpose(1, 2)  # (batch, time, feature)
-        x = self.fully_connected(x)
-        x = self.birnn_layers(x)
-        x = self.classifier(x)
-        return x
+    def forward(self, data):
+        """data (batch, channel, feature, time)"""
+        data = self.cnn(data)
+        data = self.rescnn_layers(data)
+        sizes = data.size()
+        data = data.view(
+            sizes[0], sizes[1] * sizes[2], sizes[3]
+        )  # (batch, feature, time)
+        data = data.transpose(1, 2)  # (batch, time, feature)
+        data = self.fully_connected(data)
+        data = self.birnn_layers(data)
+        data = self.classifier(data)
+        return data
 
 
 class IterMeter(object):
@@ -305,9 +305,11 @@
         self.val = 0
 
     def step(self):
+        """step"""
         self.val += 1
 
     def get(self):
+        """get"""
         return self.val
 
 
@@ -321,6 +323,7 @@
     epoch,
     iter_meter,
 ):
+    """Train"""
     model.train()
     data_len = len(train_loader.dataset)
     for batch_idx, _data in enumerate(train_loader):
@@ -341,17 +344,16 @@
         iter_meter.step()
         if batch_idx % 100 == 0 or batch_idx == data_len:
             print(
-                "Train Epoch: {} [{}/{} ({:.0f}%)]\tLoss: {:.6f}".format(
-                    epoch,
-                    batch_idx * len(spectrograms),
-                    data_len,
-                    100.0 * batch_idx / len(train_loader),
-                    loss.item(),
-                )
+                f"Train Epoch: \
+                    {epoch} \
+                    [{batch_idx * len(spectrograms)}/{data_len} \
+                    ({100.0 * batch_idx / len(train_loader)}%)]\t \
+                    Loss: {loss.item()}"
             )
 
 
 def test(model, device, test_loader, criterion):
+    """Test"""
     print("\nevaluating...")
     model.eval()
     test_loss = 0
@@ -368,12 +370,12 @@
             loss = criterion(output, labels, input_lengths, label_lengths)
             test_loss += loss.item() / len(test_loader)
 
-            decoded_preds, decoded_targets = GreedyDecoder(
+            decoded_preds, decoded_targets = greedy_decoder(
                 output.transpose(0, 1), labels, label_lengths
             )
-            for j in range(len(decoded_preds)):
-                test_cer.append(cer(decoded_targets[j], decoded_preds[j]))
-                test_wer.append(wer(decoded_targets[j], decoded_preds[j]))
+            for j, pred in enumerate(decoded_preds):
+                test_cer.append(cer(decoded_targets[j], pred))
+                test_wer.append(wer(decoded_targets[j], pred))
 
     avg_cer = sum(test_cer) / len(test_cer)
     avg_wer = sum(test_wer) / len(test_wer)
@@ -401,7 +403,7 @@
 
     use_cuda = torch.cuda.is_available()
     torch.manual_seed(42)
-    device = torch.device("cuda" if use_cuda else "cpu")
+    device = torch.device("cuda" if use_cuda else "cpu")  # pylint: disable=no-member
     # device = torch.device("mps")
 
     train_dataset = MultilingualLibriSpeech(
@@ -427,7 +429,6 @@
         shuffle=True,
         collate_fn=lambda x: data_processing(x, "train"),
         **kwargs,
->>>>>>> 9b4592ca
     )
 
     model = SpeechRecognitionModel(
