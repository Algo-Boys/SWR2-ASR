--- conflicted
+++ resolved
@@ -12,32 +12,11 @@
   rnn_dim: 512
   n_feats: 128 # number of mel features
   stride: 2
-<<<<<<< HEAD
   dropout: 0.6 # recommended to be around 0.4 for smaller datasets, 0.1 for really large datasets
-=======
-  dropout: 0.2 # recommended to be around 0.4-0.6 for smaller datasets, 0.1 for really large datasets
-
-training:
-  learning_rate: 0.0005
-  batch_size: 4 # recommended to maximum number that fits on the GPU (batch size of 32 fits on a 12GB GPU)
-  epochs: 4
-  eval_every_n: 1 # evaluate every n epochs
-  num_workers: 4 # number of workers for dataloader
-  device: "cpu" # device to run on if gpu is available, else "cpu" will be set automatically
-
-dataset:
-  download: true
-  dataset_root_path: "/Volumes/pherkel 2/SWR2-ASR" # files will be downloaded into this dir
-  language_name: "mls_german_opus"
-  limited_supervision: True # set to True if you want to use limited supervision
-  dataset_percentage: 0.01 # percentage of dataset to use (1.0 = 100%)
-  shuffle: true
->>>>>>> 42084937
 
 tokenizer:
   tokenizer_path: "data/tokenizers/char_tokenizer_german.json"
 
-<<<<<<< HEAD
 decoder:
   type: "lm" # greedy, or lm (beam search)
   
@@ -63,15 +42,4 @@
   model_save_path: ~ # path to save model to
 
 inference:
-  model_load_path: "data/epoch67" # path to load model from
-=======
-checkpoints:
-  # use "~"" to disable loading/saving
-  model_load_path: ~ # path to load model from
-  model_save_path: "data/runs/epoch" # path to save model to
-
-inference:
-  model_load_path: "data/runs/epoch30" # path to load model from
-  beam_width: 10 # beam width for beam search
-  device: "cuda" # device to run inference on if gpu is available, else "cpu" will be set automatically
->>>>>>> 42084937
+  model_load_path: "data/epoch67" # path to load model from